--- conflicted
+++ resolved
@@ -21,11 +21,7 @@
 // BeginRegistration generates a new set of registration data to be sent to the client and authenticator.
 func (webauthn *WebAuthn) BeginRegistration(user User, opts ...RegistrationOption) (creation *protocol.CredentialCreation, session *SessionData, err error) {
 	if err = webauthn.Config.validate(); err != nil {
-<<<<<<< HEAD
-		return nil, nil, fmt.Errorf("error occurred validating the configuration: %w", err)
-=======
 		return nil, nil, fmt.Errorf(errFmtConfigValidate, err)
->>>>>>> e42df0d6
 	}
 
 	challenge, err := protocol.CreateChallenge()
@@ -59,17 +55,12 @@
 			Challenge:              challenge,
 			Parameters:             credentialParams,
 			AuthenticatorSelection: webauthn.Config.AuthenticatorSelection,
-<<<<<<< HEAD
-=======
-			Timeout:                webauthn.Config.Timeout,
->>>>>>> e42df0d6
 			Attestation:            webauthn.Config.AttestationPreference,
 		},
 	}
 
-<<<<<<< HEAD
-	for _, setter := range opts {
-		setter(&creation.Response)
+	for _, opt := range opts {
+		opt(&creation.Response)
 	}
 
 	if creation.Response.Timeout == 0 {
@@ -81,23 +72,14 @@
 		}
 	}
 
-=======
-	for _, opt := range opts {
-		opt(&creation.Response)
-	}
-
->>>>>>> e42df0d6
 	session = &SessionData{
 		Challenge:        challenge.String(),
 		UserID:           user.WebAuthnID(),
 		UserVerification: creation.Response.AuthenticatorSelection.UserVerification,
-<<<<<<< HEAD
 	}
 
 	if webauthn.Config.Timeouts.Registration.Enforce {
 		session.Expires = time.Now().Add(time.Millisecond * time.Duration(creation.Response.Timeout))
-=======
->>>>>>> e42df0d6
 	}
 
 	return creation, session, nil
