package webauthn

import (
	"bytes"
	"fmt"
	"net/http"
	"time"

	"github.com/go-webauthn/webauthn/protocol"
)

// BEGIN LOGIN
// These objects help us create the PublicKeyCredentialRequestOptions
// that will be passed to the authenticator via the user client.

// LoginOption is used to provide parameters that modify the default Credential Assertion Payload that is sent to the user.
type LoginOption func(*protocol.PublicKeyCredentialRequestOptions)

// DiscoverableUserHandler returns a *User given the provided userHandle.
type DiscoverableUserHandler func(rawID, userHandle []byte) (user User, err error)

// BeginLogin creates the *protocol.CredentialAssertion data payload that should be sent to the user agent for beginning
// the login/assertion process. The format of this data can be seen in §5.5 of the WebAuthn specification. These default
// values can be amended by providing additional LoginOption parameters. This function also returns sessionData, that
// must be stored by the RP in a secure manner and then provided to the FinishLogin function. This data helps us verify
// the ownership of the credential being retrieved.
//
// Specification: §5.5. Options for Assertion Generation (https://www.w3.org/TR/webauthn/#dictionary-assertion-options)
func (webauthn *WebAuthn) BeginLogin(user User, opts ...LoginOption) (*protocol.CredentialAssertion, *SessionData, error) {
	credentials := user.WebAuthnCredentials()

	if len(credentials) == 0 { // If the user does not have any credentials, we cannot perform an assertion.
		return nil, nil, protocol.ErrBadRequest.WithDetails("Found no credentials for user")
	}

	var allowedCredentials = make([]protocol.CredentialDescriptor, len(credentials))

	for i, credential := range credentials {
		allowedCredentials[i] = credential.Descriptor()
	}

	return webauthn.beginLogin(user.WebAuthnID(), allowedCredentials, opts...)
}

// BeginDiscoverableLogin begins a client-side discoverable login, previously known as Resident Key logins.
func (webauthn *WebAuthn) BeginDiscoverableLogin(opts ...LoginOption) (*protocol.CredentialAssertion, *SessionData, error) {
	return webauthn.beginLogin(nil, nil, opts...)
}

<<<<<<< HEAD
func (webauthn *WebAuthn) beginLogin(userID []byte, allowedCredentials []protocol.CredentialDescriptor, opts ...LoginOption) (response *protocol.CredentialAssertion, sessionData *SessionData, err error) {
	if err = webauthn.Config.validate(); err != nil {
		return nil, nil, fmt.Errorf("error occurred validating the configuration: %w", err)
=======
func (webauthn *WebAuthn) beginLogin(userID []byte, allowedCredentials []protocol.CredentialDescriptor, opts ...LoginOption) (assertion *protocol.CredentialAssertion, session *SessionData, err error) {
	if err = webauthn.Config.validate(); err != nil {
		return nil, nil, fmt.Errorf(errFmtConfigValidate, err)
>>>>>>> e42df0d6
	}

	challenge, err := protocol.CreateChallenge()
	if err != nil {
		return nil, nil, err
	}

	assertion = &protocol.CredentialAssertion{
		Response: protocol.PublicKeyCredentialRequestOptions{
			Challenge:          challenge,
			Timeout:            webauthn.Config.Timeout,
			RelyingPartyID:     webauthn.Config.RPID,
			UserVerification:   webauthn.Config.AuthenticatorSelection.UserVerification,
			AllowedCredentials: allowedCredentials,
		},
	}

	for _, opt := range opts {
		opt(&assertion.Response)
	}

<<<<<<< HEAD
	if requestOptions.Timeout == 0 {
		switch {
		case requestOptions.UserVerification == protocol.VerificationDiscouraged:
			requestOptions.Timeout = int(webauthn.Config.Timeouts.Login.TimeoutUVD.Milliseconds())
		default:
			requestOptions.Timeout = int(webauthn.Config.Timeouts.Login.Timeout.Milliseconds())
		}
	}

	sessionData = &SessionData{
=======
	session = &SessionData{
>>>>>>> e42df0d6
		Challenge:            challenge.String(),
		UserID:               userID,
		AllowedCredentialIDs: assertion.Response.GetAllowedCredentialIDs(),
		UserVerification:     assertion.Response.UserVerification,
		Extensions:           assertion.Response.Extensions,
	}

<<<<<<< HEAD
	if webauthn.Config.Timeouts.Login.Enforce {
		sessionData.Expires = time.Now().Add(time.Millisecond * time.Duration(requestOptions.Timeout))
	}

	return &protocol.CredentialAssertion{Response: requestOptions}, sessionData, nil
=======
	return assertion, session, nil
>>>>>>> e42df0d6
}

// WithAllowedCredentials adjusts the allowed credential list with Credential Descriptors, discussed in the included
// specification sections with user-supplied values.
//
// Specification: §5.10.3. Credential Descriptor (https://www.w3.org/TR/webauthn/#dictdef-publickeycredentialdescriptor)
//
// Specification: §5.4.4. Authenticator Selection Criteria (https://www.w3.org/TR/webauthn/#dom-authenticatorselectioncriteria-userverification)
func WithAllowedCredentials(allowList []protocol.CredentialDescriptor) LoginOption {
	return func(cco *protocol.PublicKeyCredentialRequestOptions) {
		cco.AllowedCredentials = allowList
	}
}

// WithUserVerification adjusts the user verification preference.
//
// Specification: §5.4.4. Authenticator Selection Criteria (https://www.w3.org/TR/webauthn/#dom-authenticatorselectioncriteria-userverification)
func WithUserVerification(userVerification protocol.UserVerificationRequirement) LoginOption {
	return func(cco *protocol.PublicKeyCredentialRequestOptions) {
		cco.UserVerification = userVerification
	}
}

// WithAssertionExtensions adjusts the requested extensions.
func WithAssertionExtensions(extensions protocol.AuthenticationExtensions) LoginOption {
	return func(cco *protocol.PublicKeyCredentialRequestOptions) {
		cco.Extensions = extensions
	}
}

// WithAppIdExtension automatically includes the specified appid if the AllowedCredentials contains a credential
// with the type `fido-u2f`.
func WithAppIdExtension(appid string) LoginOption {
	return func(cco *protocol.PublicKeyCredentialRequestOptions) {
		for _, credential := range cco.AllowedCredentials {
			if credential.AttestationType == protocol.CredentialTypeFIDOU2F {
				if cco.Extensions == nil {
					cco.Extensions = map[string]interface{}{}
				}

				cco.Extensions[protocol.ExtensionAppID] = appid
			}
		}
	}
}

// FinishLogin takes the response from the client and validate it against the user credentials and stored session data.
func (webauthn *WebAuthn) FinishLogin(user User, session SessionData, response *http.Request) (*Credential, error) {
	parsedResponse, err := protocol.ParseCredentialRequestResponse(response)
	if err != nil {
		return nil, err
	}

	return webauthn.ValidateLogin(user, session, parsedResponse)
}

// ValidateLogin takes a parsed response and validates it against the user credentials and session data.
func (webauthn *WebAuthn) ValidateLogin(user User, session SessionData, parsedResponse *protocol.ParsedCredentialAssertionData) (*Credential, error) {
	if !bytes.Equal(user.WebAuthnID(), session.UserID) {
		return nil, protocol.ErrBadRequest.WithDetails("ID mismatch for User and Session")
	}

	if !session.Expires.IsZero() && session.Expires.Before(time.Now()) {
		return nil, protocol.ErrBadRequest.WithDetails("Session has Expired")
	}

	return webauthn.validateLogin(user, session, parsedResponse)
}

// ValidateDiscoverableLogin is an overloaded version of ValidateLogin that allows for discoverable credentials.
func (webauthn *WebAuthn) ValidateDiscoverableLogin(handler DiscoverableUserHandler, session SessionData, parsedResponse *protocol.ParsedCredentialAssertionData) (*Credential, error) {
	if session.UserID != nil {
		return nil, protocol.ErrBadRequest.WithDetails("Session was not initiated as a client-side discoverable login")
	}

	if parsedResponse.Response.UserHandle == nil {
		return nil, protocol.ErrBadRequest.WithDetails("Client-side Discoverable Assertion was attempted with a blank User Handle")
	}

	user, err := handler(parsedResponse.RawID, parsedResponse.Response.UserHandle)
	if err != nil {
		return nil, protocol.ErrBadRequest.WithDetails("Failed to lookup Client-side Discoverable Credential")
	}

	return webauthn.validateLogin(user, session, parsedResponse)
}

// ValidateLogin takes a parsed response and validates it against the user credentials and session data.
func (webauthn *WebAuthn) validateLogin(user User, session SessionData, parsedResponse *protocol.ParsedCredentialAssertionData) (*Credential, error) {
	// Step 1. If the allowCredentials option was given when this authentication ceremony was initiated,
	// verify that credential.id identifies one of the public key credentials that were listed in
	// allowCredentials.

	// NON-NORMATIVE Prior Step: Verify that the allowCredentials for the session are owned by the user provided.
	userCredentials := user.WebAuthnCredentials()

	var credentialFound bool

	if len(session.AllowedCredentialIDs) > 0 {
		var credentialsOwned bool

		for _, allowedCredentialID := range session.AllowedCredentialIDs {
			for _, userCredential := range userCredentials {
				if bytes.Equal(userCredential.ID, allowedCredentialID) {
					credentialsOwned = true

					break
				}

				credentialsOwned = false
			}
		}

		if !credentialsOwned {
			return nil, protocol.ErrBadRequest.WithDetails("User does not own all credentials from the allowedCredentialList")
		}

		for _, allowedCredentialID := range session.AllowedCredentialIDs {
			if bytes.Equal(parsedResponse.RawID, allowedCredentialID) {
				credentialFound = true

				break
			}
		}

		if !credentialFound {
			return nil, protocol.ErrBadRequest.WithDetails("User does not own the credential returned")
		}
	}

	// Step 2. If credential.response.userHandle is present, verify that the user identified by this value is
	// the owner of the public key credential identified by credential.id.

	// This is in part handled by our Step 1.

	userHandle := parsedResponse.Response.UserHandle
	if len(userHandle) > 0 {
		if !bytes.Equal(userHandle, user.WebAuthnID()) {
			return nil, protocol.ErrBadRequest.WithDetails("userHandle and User ID do not match")
		}
	}

	// Step 3. Using credential’s id attribute (or the corresponding rawId, if base64url encoding is inappropriate
	// for your use case), look up the corresponding credential public key.
	var loginCredential Credential

	for _, cred := range userCredentials {
		if bytes.Equal(cred.ID, parsedResponse.RawID) {
			loginCredential = cred
			credentialFound = true

			break
		}

		credentialFound = false
	}

	if !credentialFound {
		return nil, protocol.ErrBadRequest.WithDetails("Unable to find the credential for the returned credential ID")
	}

	shouldVerifyUser := session.UserVerification == protocol.VerificationRequired

	rpID := webauthn.Config.RPID
	rpOrigins := webauthn.Config.RPOrigins

	appID, err := parsedResponse.GetAppID(session.Extensions, loginCredential.AttestationType)
	if err != nil {
		return nil, err
	}

	// Handle steps 4 through 16.
	validError := parsedResponse.Verify(session.Challenge, rpID, rpOrigins, appID, shouldVerifyUser, loginCredential.PublicKey)
	if validError != nil {
		return nil, validError
	}

	// Handle step 17.
	loginCredential.Authenticator.UpdateCounter(parsedResponse.Response.AuthenticatorData.Counter)

	// TODO: The backup eligible flag shouldn't change. Should decide if we want to error if it does.
	// Update flags from response data.
	loginCredential.Flags.UserPresent = parsedResponse.Response.AuthenticatorData.Flags.HasUserPresent()
	loginCredential.Flags.UserVerified = parsedResponse.Response.AuthenticatorData.Flags.HasUserVerified()
	loginCredential.Flags.BackupEligible = parsedResponse.Response.AuthenticatorData.Flags.HasBackupEligible()
	loginCredential.Flags.BackupState = parsedResponse.Response.AuthenticatorData.Flags.HasBackupState()

	return &loginCredential, nil
}<|MERGE_RESOLUTION|>--- conflicted
+++ resolved
@@ -47,15 +47,9 @@
 	return webauthn.beginLogin(nil, nil, opts...)
 }
 
-<<<<<<< HEAD
-func (webauthn *WebAuthn) beginLogin(userID []byte, allowedCredentials []protocol.CredentialDescriptor, opts ...LoginOption) (response *protocol.CredentialAssertion, sessionData *SessionData, err error) {
-	if err = webauthn.Config.validate(); err != nil {
-		return nil, nil, fmt.Errorf("error occurred validating the configuration: %w", err)
-=======
 func (webauthn *WebAuthn) beginLogin(userID []byte, allowedCredentials []protocol.CredentialDescriptor, opts ...LoginOption) (assertion *protocol.CredentialAssertion, session *SessionData, err error) {
 	if err = webauthn.Config.validate(); err != nil {
 		return nil, nil, fmt.Errorf(errFmtConfigValidate, err)
->>>>>>> e42df0d6
 	}
 
 	challenge, err := protocol.CreateChallenge()
@@ -66,7 +60,6 @@
 	assertion = &protocol.CredentialAssertion{
 		Response: protocol.PublicKeyCredentialRequestOptions{
 			Challenge:          challenge,
-			Timeout:            webauthn.Config.Timeout,
 			RelyingPartyID:     webauthn.Config.RPID,
 			UserVerification:   webauthn.Config.AuthenticatorSelection.UserVerification,
 			AllowedCredentials: allowedCredentials,
@@ -77,20 +70,16 @@
 		opt(&assertion.Response)
 	}
 
-<<<<<<< HEAD
-	if requestOptions.Timeout == 0 {
+	if assertion.Response.Timeout == 0 {
 		switch {
-		case requestOptions.UserVerification == protocol.VerificationDiscouraged:
-			requestOptions.Timeout = int(webauthn.Config.Timeouts.Login.TimeoutUVD.Milliseconds())
+		case assertion.Response.UserVerification == protocol.VerificationDiscouraged:
+			assertion.Response.Timeout = int(webauthn.Config.Timeouts.Login.TimeoutUVD.Milliseconds())
 		default:
-			requestOptions.Timeout = int(webauthn.Config.Timeouts.Login.Timeout.Milliseconds())
-		}
-	}
-
-	sessionData = &SessionData{
-=======
+			assertion.Response.Timeout = int(webauthn.Config.Timeouts.Login.Timeout.Milliseconds())
+		}
+	}
+
 	session = &SessionData{
->>>>>>> e42df0d6
 		Challenge:            challenge.String(),
 		UserID:               userID,
 		AllowedCredentialIDs: assertion.Response.GetAllowedCredentialIDs(),
@@ -98,15 +87,11 @@
 		Extensions:           assertion.Response.Extensions,
 	}
 
-<<<<<<< HEAD
 	if webauthn.Config.Timeouts.Login.Enforce {
-		sessionData.Expires = time.Now().Add(time.Millisecond * time.Duration(requestOptions.Timeout))
-	}
-
-	return &protocol.CredentialAssertion{Response: requestOptions}, sessionData, nil
-=======
+		session.Expires = time.Now().Add(time.Millisecond * time.Duration(assertion.Response.Timeout))
+	}
+
 	return assertion, session, nil
->>>>>>> e42df0d6
 }
 
 // WithAllowedCredentials adjusts the allowed credential list with Credential Descriptors, discussed in the included
